--- conflicted
+++ resolved
@@ -37,19 +37,10 @@
 #define OFP_ASSERT BOOST_STATIC_ASSERT
 #endif /* __cplusplus */
 
-<<<<<<< HEAD
-#ifndef SWIG
-#define OFP_PACKED __attribute__((packed))
-#else
-#define OFP_PACKED              /* SWIG doesn't understand __attribute. */
-#endif
-
 /* Version number:
  * Non-experimental versions released: 0x01
  * Experimental versions released: 0x81 -- 0x99
  */
-=======
->>>>>>> efa6c663
 /* The most significant bit being set in the version field indicates an
  * experimental OpenFlow version.
  */
